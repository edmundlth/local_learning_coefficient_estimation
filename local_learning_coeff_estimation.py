import decimal
import torch
from copy import deepcopy
import torch
import numpy as np
import time
from engineering_notation import EngNumber

class MNISTExperiment(object):
    def __init__(
        self,
        net,
        trainloader,
        testloader,
        optimizer,
        device,
        sgld_num_chains=4,
        sgld_num_iter=100,
        sgld_gamma=None,
        sgld_noise_std=1e-5,
    ):
        self.net = net
        self.trainloader = trainloader
        self.testloader = testloader
        self.optimizer = optimizer
        self.device = device

        self.sgld_num_chains = sgld_num_chains
        self.sgld_num_iter = sgld_num_iter
        self.sgld_gamma = sgld_gamma
        self.sgld_noise_std = sgld_noise_std

        self.batch_size = trainloader.batch_size
        self.total_train = len(self.trainloader.dataset)

        self.trainloader_iter = iter(self.trainloader)

        self.records = {
            "lfe": [],
            "energy": [],
            "hatlambda": [],
            "test_error": [],
            "train_error": []
        }

    def eval(self, dataloader):
        correct = 0
        total = 0
        with torch.no_grad():
            for data in dataloader:
                inputs, labels = data[0].to(self.device), data[1].to(self.device)
                outputs = self.net(inputs)
                _, predicted = torch.max(outputs.data, 1)
                total += labels.size(0)
                correct += (predicted == labels).sum().item()
        return correct / total

    def _generate_next_training_batch(self):
        try:
            data = next(self.trainloader_iter)
        except StopIteration:
            self.trainloader_iter = iter(self.trainloader)
            data = next(self.trainloader_iter)
        inputs, labels = data[0].to(self.device), data[1].to(self.device)
        return inputs, labels

    def closure(self):
        inputs, labels = self._generate_next_training_batch()
        self.optimizer.zero_grad()
        outputs = self.net(inputs, labels=labels)
        loss = outputs.loss
        loss.backward()
        return loss, inputs, labels

    def compute_energy(self):
        # this is nL_n,k, sum of the losses at w^* found so far
        energies = []
        with torch.no_grad():
            for data in self.trainloader:
                inputs, labels = data[0].to(self.device), data[1].to(self.device)
                outputs = self.net(inputs, labels=labels)
                loss = outputs.loss
                energies.append(loss.item() * self.batch_size)
        return sum(energies)

    def compute_local_free_energy(
        self, num_iter=100, num_chains=1, gamma=None, epsilon=1e-5, verbose=True, chain_itemps=None
    ):
        model_copy = deepcopy(self.net)
        gamma_dict = {}
        if gamma is None:
            with torch.no_grad():
                for name, param in model_copy.named_parameters():
                    gamma_val = 100.0 / torch.linalg.norm(param)
                    gamma_dict[name] = gamma_val
<<<<<<< HEAD
        if chain_itemps is None:
            chain_itemps = []
        og_params = deepcopy(dict(model_copy.named_parameters()))
        chain_Lms = []
        for chain in range(num_chains):
            model_copy = deepcopy(self.net)
=======


        chain_Lms = []
        for chain in range(num_chains):
            model_copy = deepcopy(self.net)
            og_params = deepcopy(dict(model_copy.named_parameters()))
>>>>>>> fe173735
            Lms = []
            for _ in range(num_iter):
                with torch.enable_grad():
                    # call a minibatch loss backward
                    # so that we have gradient of average minibatch loss with respect to w'
                    inputs, labels = self._generate_next_training_batch()
                    outputs = model_copy(inputs, labels=labels)
                    loss = outputs.loss
                    loss.backward()
                for name, w in model_copy.named_parameters():
                    w_og = og_params[name]
                    dw = -w.grad.data / np.log(self.total_train) * self.total_train
                    if gamma is None:
                        prior_weight = gamma_dict[name]
                    else:
                        prior_weight = gamma
                    dw.add_(w.data - w_og.data, alpha=-prior_weight)
                    w.data.add_(dw, alpha=epsilon / 2)
                    gaussian_noise = torch.empty_like(w)
                    gaussian_noise.normal_()
                    w.data.add_(gaussian_noise, alpha=np.sqrt(epsilon))
                    w.grad.zero_()
                Lms.append(loss.item())
            chain_Lms.append(Lms)
            if verbose:
                print(f"Chain {chain + 1}: L_m = {np.mean(Lms)}")

        chain_Lms = np.array(chain_Lms)
        local_free_energy = self.total_train * np.mean(chain_Lms)
        if verbose:
            chain_std = np.std(self.total_train * np.mean(chain_Lms, axis=1))
            print(
                f"LFE: {EngNumber(local_free_energy)} (std: {EngNumber(chain_std)}, n_chain={num_chains})"
            )
        return local_free_energy, chain_std

    def _record_epoch(self):
        local_free_energy, energy, hatlambda = self.compute_fenergy_energy_rlct()
        self.records["lfe"].append(local_free_energy)
        self.records["energy"].append(energy)
        self.records["hatlambda"].append(hatlambda)
        test_err = 1 - self.eval(self.testloader)
        train_err = 1 - self.eval(self.trainloader)

        self.records["test_error"].append(test_err)
        self.records["train_error"].append(train_err)
        epoch = len(self.records["test_error"])
        print(
            f"Epoch: {epoch} "
            f"energy: {energy:.4f} "
            f"hatlambda: {hatlambda:.4f} "
            f"test error: {test_err:.4f} "
            f"train error: {train_err:.4f} "
        )
        return

    def compute_fenergy_energy_rlct(self):
        energy = self.compute_energy()
        local_free_energy, local_free_energy_std = self.compute_local_free_energy(
            self.sgld_num_iter,
            self.sgld_num_chains,
            self.sgld_gamma,
            self.sgld_noise_std,
        )
        lfe_standard_error = local_free_energy_std/(self.sgld_num_chains)**0.5

        local_free_energy_lower_bound = local_free_energy - lfe_standard_error*2
        local_free_energy_upper_bound = local_free_energy + lfe_standard_error*2

        hatlambda = (local_free_energy - energy) / np.log(self.total_train)
        hatlambda_lower = (local_free_energy_lower_bound - energy) / np.log(self.total_train)
        hatlambda_upper = (local_free_energy_upper_bound - energy) / np.log(self.total_train)
        return local_free_energy, energy, hatlambda, hatlambda_lower, hatlambda_upper

    def run_entropy_sgd(self, esgd_L, num_epoch):
        print("Running Entropy-SGD optimizer")
        # errors, lfes, energies, lmbdas = [], [], [], []

        for epoch in range(num_epoch):  # loop over the dataset multiple times
            start_time = time.time()
            for _ in range(len(self.trainloader) // esgd_L):
                # len(self.trainloader) is the number of minibatches,
                # division by L is to make the same number of passes as plain SGD below
                self.optimizer.step(self.closure)
            self._record_epoch()
            print(f"Finished epoch {epoch + 1} / {num_epoch}, time taken: {time.time() - start_time:.3f}")
        return self.records

    def run_sgd(self, num_epoch):
        print("Running SGD optimizer")
        # SGD should be run L times longer to be fair comparison with entropy-SGD
        # loop over the dataset multiple times
        for epoch in range(num_epoch):
            start_time = time.time()
            for data in self.trainloader:
                # get the inputs; data is a list of [inputs, labels]
                inputs, labels = data[0].to(self.device), data[1].to(self.device)

                # zero the parameter gradients
                self.optimizer.zero_grad()

                # forward + backward + optimize
                outputs = self.net(inputs, labels=labels)
                loss = outputs.loss
                loss.backward()
                self.optimizer.step()
            self._record_epoch()
            print(f"Finished epoch {epoch + 1} / {num_epoch}, time taken: {time.time() - start_time:.3f}")
        return self.records<|MERGE_RESOLUTION|>--- conflicted
+++ resolved
@@ -6,7 +6,7 @@
 import time
 from engineering_notation import EngNumber
 
-class MNISTExperiment(object):
+class Experiment(object):
     def __init__(
         self,
         net,
@@ -93,21 +93,14 @@
                 for name, param in model_copy.named_parameters():
                     gamma_val = 100.0 / torch.linalg.norm(param)
                     gamma_dict[name] = gamma_val
-<<<<<<< HEAD
         if chain_itemps is None:
             chain_itemps = []
         og_params = deepcopy(dict(model_copy.named_parameters()))
+
+
         chain_Lms = []
         for chain in range(num_chains):
             model_copy = deepcopy(self.net)
-=======
-
-
-        chain_Lms = []
-        for chain in range(num_chains):
-            model_copy = deepcopy(self.net)
-            og_params = deepcopy(dict(model_copy.named_parameters()))
->>>>>>> fe173735
             Lms = []
             for _ in range(num_iter):
                 with torch.enable_grad():
